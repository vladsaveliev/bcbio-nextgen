#!/usr/bin/env python
"""Sort GATK interval lists based on a sequence dictionary.

Usage:
    sort_gatk_intervals.py <interval file> [<sequence dictionary>]

The sequence dictionary is needed if the original interval file does not contain
it. The output file is a Picard style file with a sequence dictionary and
semi-SAM formatted lines.
"""
import sys
import os

def main(interval_file, seqdict_file=None):
    out_file = "%s-sort.interval_list" % (
            os.path.splitext(interval_file)[0].replace(".", "-"))
    with open(out_file, "w") as out_handle:
        with open(interval_file) as in_handle:
            if seqdict_file is None:
                chr_indexes, seqdict = read_dict(in_handle)
            else:
                with open(seqdict_file) as seqdict_handle:
                    chr_indexes, seqdict = read_dict(seqdict_handle)
            out_handle.write(seqdict)
        all_parts = []
        with open(interval_file) as in_handle:
            for parts in read_intervals(in_handle):
                try:
                    all_parts.append(((chr_indexes[parts[0]], int(parts[1]),
                        int(parts[2])), parts))
                except KeyError:
                    print parts[0]
        all_parts.sort()
        for (_, parts) in all_parts:
            out_handle.write("\t".join(parts) + "\n")

def read_intervals(in_handle):
    for i, line in enumerate(l for l in in_handle if not l.startswith("@")):
        parts = line.rstrip("\r\n").split()
        if len(parts) == 1:
            chr_name, loc = parts[0].split(":")
            start, end = loc.split("-")
<<<<<<< HEAD
            yield [chr_name, start, end, "+", "interval_%s" % i]
=======
            yield (chr_name, start, end, "+", "interval_%s" % i)
        elif len(parts) == 6:
            chr_name, start, end, strand, name, _ = parts
            #chr_name, start, end, name, _, strand = parts
            yield (chr_name, start, end, strand, name)
>>>>>>> 69540ae4
        elif len(parts) == 5:
            yield parts
        else:
            raise NotImplementedError(parts)

def read_dict(in_handle):
    parts = []
    chr_indexes = dict()
    cur_index = 0
    while 1:
        line = in_handle.readline()
        if not line.startswith("@"):
            break
        parts.append(line)
        if line.startswith("@SQ"):
            sn_part = [p for p in line.split("\t") if p.startswith("SN:")][0]
            (_, chr_name) = sn_part.split(":")
            chr_indexes[chr_name] = cur_index
            cur_index += 1
    return chr_indexes, "".join(parts)

if __name__ == "__main__":
    main(*sys.argv[1:])<|MERGE_RESOLUTION|>--- conflicted
+++ resolved
@@ -40,15 +40,11 @@
         if len(parts) == 1:
             chr_name, loc = parts[0].split(":")
             start, end = loc.split("-")
-<<<<<<< HEAD
-            yield [chr_name, start, end, "+", "interval_%s" % i]
-=======
             yield (chr_name, start, end, "+", "interval_%s" % i)
         elif len(parts) == 6:
             chr_name, start, end, strand, name, _ = parts
             #chr_name, start, end, name, _, strand = parts
             yield (chr_name, start, end, strand, name)
->>>>>>> 69540ae4
         elif len(parts) == 5:
             yield parts
         else:
