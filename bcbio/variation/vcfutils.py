--- conflicted
+++ resolved
@@ -18,15 +18,10 @@
 from bcbio.provenance import do
 from bcbio.variation import bamprep
 
-<<<<<<< HEAD
 PairedData = namedtuple("PairedData", ["tumor_bam", "tumor_sample_name",
                                        "normal_bam", "normal_sample_name"])
 
-
 def is_paired_analysis(align_bams, items):
-=======
-def is_sample_pair(align_bams, items):
->>>>>>> 1dc63571
 
     """Determine if bams are from a sample pair or  not"""
 
