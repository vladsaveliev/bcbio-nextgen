--- conflicted
+++ resolved
@@ -50,24 +50,14 @@
     file_fapths += ["trimmed", "htseq-count/*summary"]
     if not utils.file_exists(out_file):
         with utils.chdir(work_dir):
-<<<<<<< HEAD
-            input_dir = (_check_multiqc_input(d) for d in folders)
-            input_dir = [f for f in input_dir if f]
+            file_fapths = (_check_multiqc_input(f) for f in file_fapths if _is_good_file_for_multiqc(f))
+            file_fapths = [f for f in file_fapths if f]
             export_tmp = ""
             if dd.get_tmp_dir(samples[0]):
                 export_tmp = "export TMPDIR=%s &&" % dd.get_tmp_dir(samples[0])
-            if input_dir:
-                list_file = _create_list_file(input_dir)
-                cmd = "{export_tmp} {multiqc} -f -l {list_file} -o {tx_out} {opts}"
-=======
-            file_fapths = [fpath for fpath in file_fapths if _check_multiqc_input(fpath) and _is_good_file_for_multiqc(fpath)]
-            input_list_file = _create_list_file(file_fapths)
-            export_tmp = ""
-            if dd.get_tmp_dir(samples[0]):
-                export_tmp = "export TMPDIR=%s &&" % dd.get_tmp_dir(samples[0])
-            if input_list_file:
+            if file_fapths:
+                input_list_file = _create_list_file(file_fapths)
                 cmd = "{export_tmp} {multiqc} -f -l {input_list_file} -o {tx_out} {opts}"
->>>>>>> 6bfd80c8
                 with tx_tmpdir(data, work_dir) as tx_out:
                     do.run(cmd.format(**locals()), "Run multiqc")
                     if utils.file_exists(os.path.join(tx_out, "multiqc_report.html")):
@@ -88,24 +78,10 @@
         out.append(data)
     return [[fpath] for fpath in out]
 
-<<<<<<< HEAD
 def _create_list_file(dirs):
     out_file = "list_files.txt"
     with open(out_file, "w") as f:
         f.write('\n'.join(dirs))
-=======
-def _create_list_file(paths):
-    out_file = os.path.join(os.getcwd(), "list_files.txt")
-    is_any = False
-    with open(out_file, "w") as outh:
-        for f in paths:
-            if f:
-                is_any = True
-                print >>outh, f
-    if not is_any:
-        return None
->>>>>>> 6bfd80c8
-    return out_file
 
 def _check_multiqc_input(path):
     """Check if file exists, and return empty if it doesn't"""
@@ -235,35 +211,6 @@
     out_file = os.path.join("metrics", "metrics.tsv")
     dt_together = []
     cov = {}
-<<<<<<< HEAD
-    for s in samples:
-        sample_name = dd.get_sample_name(s)
-        s = _add_disambiguate(s)
-        if sample_name in cov:
-            continue
-        m = tz.get_in(['summary', 'metrics'], s)
-        if not m:
-            continue
-        sample_file = os.path.abspath(os.path.join("metrics", "%s_bcbio.txt" % sample_name))
-        if not tz.get_in(['summary', 'qc'], s):
-            s['summary'] = {"qc": {}}
-        for me in m.keys():
-            if isinstance(m[me], list) or isinstance(m[me], dict) or isinstance(m[me], tuple):
-                m.pop(me, None)
-        dt = pd.DataFrame(m, index=['1'])
-        dt['avg_coverage_per_region'] = _get_coverage_per_region(s)
-        cov[sample_name] = dt['avg_coverage_per_region'][0]
-        dt.columns = [k.replace(" ", "_").replace("(", "").replace(")", "") for k in dt.columns]
-        dt['sample'] = sample_name
-        dt['rRNA_rate'] = m.get('rRNA_rate', "NA")
-        dt = _fix_duplicated_rate(dt)
-        utils.safe_makedir(os.path.dirname(sample_file))
-        dt.transpose().to_csv(sample_file, sep="\t", header=False)
-        dt_together.append(dt)
-        s['summary']['qc'].update({'bcbio':{'base': sample_file, 'secondary': []}})
-    if len(dt_together) > 0:
-        with file_transaction(samples[0], out_file) as out_tx:
-=======
     with file_transaction(out_file) as out_tx:
         for s in samples:
             sample_name = dd.get_sample_name(s)
@@ -287,7 +234,6 @@
                 dt_together.append(dt)
                 s['summary']['qc'].update({'bcbio':{'base': sample_file, 'secondary': []}})
         if len(dt_together) > 0:
->>>>>>> 6bfd80c8
             dt_together = utils.rbind(dt_together)
             dt_together.to_csv(out_tx, index=False, sep="\t")
 
